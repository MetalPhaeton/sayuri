/* The MIT License (MIT)
 *
 * Copyright (c) 2015 Hironori Ishibashi
 *
 * Permission is hereby granted, free of charge, to any person obtaining a copy
 * of this software and associated documentation files (the "Software"), to
 * deal in the Software without restriction, including without limitation the
 * rights to use, copy, modify, merge, publish, distribute, sublicense, and/or
 * sell copies of the Software, and to permit persons to whom the Software is
 * furnished to do so, subject to the following conditions:
 *
 * The above copyright notice and this permission notice shall be included in
 * all copies or substantial portions of the Software.
 *
 * THE SOFTWARE IS PROVIDED "AS IS", WITHOUT WARRANTY OF ANY KIND, EXPRESS OR
 * IMPLIED, INCLUDING BUT NOT LIMITED TO THE WARRANTIES OF MERCHANTABILITY,
 * FITNESS FOR A PARTICULAR PURPOSE AND NONINFRINGEMENT. IN NO EVENT SHALL THE
 * AUTHORS OR COPYRIGHT HOLDERS BE LIABLE FOR ANY CLAIM, DAMAGES OR OTHER
 * LIABILITY, WHETHER IN AN ACTION OF CONTRACT, TORT OR OTHERWISE, ARISING
 * FROM, OUT OF OR IN CONNECTION WITH THE SOFTWARE OR THE USE OR OTHER DEALINGS
 * IN THE SOFTWARE.
 */

/**
 * @file uci_shell.cpp
 * @author Hironori Ishibashi
 * @brief エンジン側のUCIインターフェイスの実装。
 */

#include "uci_shell.h"

#include <iostream>
#include <sstream>
#include <string>
#include <vector>
#include <utility>
#include <iterator>
#include <thread>
#include <chrono>
#include <sstream>
#include <utility>
#include <cstddef>
#include <cstdint>
#include <cctype>
#include <functional>
#include <set>
#include "common.h"
#include "chess_engine.h"
#include "transposition_table.h"
#include "pv_line.h"
#include "fen.h"

/** Sayuri 名前空間。 */
namespace Sayuri {
  // ==================== //
  // コンストラクタと代入 //
  // ==================== //
  // コンストラクタ。
  UCIShell::UCIShell(ChessEngine& engine, TranspositionTable& table) :
  uci_command_(),
  engine_ptr_(&engine),
  table_ptr_(&table),
  moves_to_search_(0),
  enable_pondering_(UCI_DEFAULT_PONDER),
  num_threads_(UCI_DEFAULT_THREADS),
  analyse_mode_(UCI_DEFAULT_ANALYSE_MODE),
  output_listeners_(0) {
    // コマンドを登録する。
    // uciコマンド。
    uci_command_.Add("uci", {"uci"},
    [this](UCICommand::CommandArgs& args) {this->CommandUCI(args);});

    // isreadyコマンド。
    uci_command_.Add("isready", {"isready"},
    [this](UCICommand::CommandArgs& args) {this->CommandIsReady(args);});

    // setoptionコマンド。
    uci_command_.Add("setoption", {"setoption", "name", "value"},
    [this](UCICommand::CommandArgs& args) {this->CommandSetOption(args);});

    // ucinewgameコマンド。
    uci_command_.Add("ucinewgame", {"ucinewgame"},
    [this](UCICommand::CommandArgs& args) {this->CommandUCINewGame(args);});

    // positionコマンド。
    uci_command_.Add("position", {"position", "startpos", "fen", "moves"},
    [this](UCICommand::CommandArgs& args) {this->CommandPosition(args);});

    // goコマンド。
    uci_command_.Add("go", {
      "go", "searchmoves", "ponder", "wtime", "btime", "winc", "binc",
      "movestogo", "depth", "nodes", "mate", "movetime", "infinite"
    },
    [this](UCICommand::CommandArgs& args) {this->CommandGo(args);});

    // stopコマンド。
    uci_command_.Add("stop", {"stop"},
    [this](UCICommand::CommandArgs& args) {this->CommandStop(args);});

    // ponderhitコマンド。
    uci_command_.Add("ponderhit", {"ponderhit"},
    [this](UCICommand::CommandArgs& args) {this->CommandPonderHit(args);});
  }

  // コピーコンストラクタ。
  UCIShell::UCIShell(const UCIShell& shell) :
  uci_command_(shell.uci_command_),
  engine_ptr_(shell.engine_ptr_),
  table_ptr_(shell.table_ptr_),
  moves_to_search_(shell.moves_to_search_),
  enable_pondering_(shell.enable_pondering_),
  num_threads_(shell.num_threads_),
  analyse_mode_(shell.analyse_mode_),
  output_listeners_(shell.output_listeners_) {
  }

  // ムーブコンストラクタ。
  UCIShell::UCIShell(UCIShell&& shell) :
  uci_command_(std::move(shell.uci_command_)),
  engine_ptr_(shell.engine_ptr_),
  table_ptr_(shell.table_ptr_),
  moves_to_search_(std::move(shell.moves_to_search_)),
  enable_pondering_(shell.enable_pondering_),
  num_threads_(shell.num_threads_),
  analyse_mode_(shell.analyse_mode_),
  output_listeners_(std::move(shell.output_listeners_)) {
  }

  // コピー代入演算子。
  UCIShell& UCIShell::operator=(const UCIShell& shell) {
    uci_command_ = shell.uci_command_;
    engine_ptr_ = shell.engine_ptr_;
    table_ptr_ = shell.table_ptr_;
    moves_to_search_ = shell.moves_to_search_;
    enable_pondering_ = shell.enable_pondering_;
    num_threads_ = shell.num_threads_;
    analyse_mode_ = shell.analyse_mode_;
    output_listeners_ = shell.output_listeners_;
    return *this;
  }

  // ムーブ代入演算子。
  UCIShell& UCIShell::operator=(UCIShell&& shell) {
    uci_command_ = std::move(shell.uci_command_);
    engine_ptr_ = shell.engine_ptr_;
    table_ptr_ = shell.table_ptr_;
    moves_to_search_ = std::move(shell.moves_to_search_);
    enable_pondering_ = shell.enable_pondering_;
    num_threads_ = shell.num_threads_;
    analyse_mode_ = shell.analyse_mode_;
    output_listeners_ = std::move(shell.output_listeners_);
    return *this;
  }

  // デストラクタ。
  UCIShell::~UCIShell() {
    if (thinking_thread_.joinable()) {
      thinking_thread_.join();
    }
  }

  // ============== //
  // パブリック関数 //
  // ============== //
  // UCIコマンドを実行する。
  void UCIShell::InputCommand(const std::string input) {
    // コマンド実行。
    uci_command_(input);
  }

  // UCIShell空の出力を受け取るコールバック関数を登録する。
  void UCIShell::AddOutputListener
  (std::function<void(const std::string&)> func) {
    output_listeners_.push_back(func);
  }

  // PVライン情報を出力する。
  void UCIShell::PrintPVInfo(int depth, int seldepth, int score,
  Chrono::milliseconds time, std::uint64_t num_nodes, PVLine& pv_line) {
    std::ostringstream sout;
    sout << "info";
    sout << " depth " << depth;
    sout << " seldepth " << seldepth;
    sout << " score ";
    if (pv_line.mate_in() >= 0) {
      int winner = pv_line.mate_in() % 2;
      if (winner == 1) {
        // エンジンがメイトした。
        sout << "mate " << (pv_line.mate_in() / 2) + 1;
      } else {
        // エンジンがメイトされた。
        sout << "mate -" << pv_line.mate_in() / 2;
      }
    } else {
      sout << "cp " << score;
    }
    sout << " time " << time.count();
    sout << " nodes " << num_nodes;
    // PVラインを送る。
    sout << " pv";
    for (std::size_t i = 0; i < pv_line.length(); ++i) {
      if (!(pv_line[i])) break;

      sout << " " << TransMoveToString(pv_line[i]);
    }

    // 出力関数に送る。
    for (auto& func : output_listeners_) {
      func(sout.str());
    }
  }

  // 深さ情報を出力する。
  void UCIShell::PrintDepthInfo(int depth) {
    std::ostringstream sout;
    sout << "info depth " << depth;
    // 出力関数に送る。
    for (auto& func : output_listeners_) {
      func(sout.str());
    }
  }

  // 現在探索している候補手の情報を出力する。
  void UCIShell::PrintCurrentMoveInfo(Move move, int move_num) {
    std::ostringstream sout;
    // 手の情報を送る。
    sout << "info currmove " << TransMoveToString(move);

    // 手の番号を送る。
    sout << " currmovenumber " << move_num;

    // 出力関数に送る。
    for (auto& func : output_listeners_) {
      func(sout.str());
    }
  }

  // その他の情報を出力する。
  void UCIShell::PrintOtherInfo(Chrono::milliseconds time,
  std::uint64_t num_nodes, int hashfull) {
    std::ostringstream sout;

    int time_2 = time.count();
    if (time_2 <= 0) time_2 = 1;
    sout << "info time " << time_2;
    sout << " nodes " << num_nodes;
    sout << " hashfull " << hashfull;
    sout << " nps " << (num_nodes * 1000) / time_2;

    // 出力関数に送る。
    for (auto& func : output_listeners_) {
      func(sout.str());
    }
  }

  // 探索スレッド。
  void UCIShell::ThreadThinking() {
    // アナライズモードならトランスポジションテーブルを初期化。
    if (analyse_mode_) {
      table_ptr_->Clear();
    }

    // テーブルの年齢の増加。
    table_ptr_->GrowOld();

    // 思考開始。
    PVLine pv_line = engine_ptr_->Calculate (num_threads_,
    *table_ptr_, moves_to_search_, *this);

    // 最善手を表示。
    std::ostringstream sout;

    sout << "bestmove ";
    if (pv_line.length() >= 1) {
      std::string move_str = TransMoveToString(pv_line[0]);
      sout << move_str;

      // 2手目があるならponderで表示。
      if (pv_line.length() >= 2) {
        move_str = TransMoveToString(pv_line[1]);
        sout << " ponder " << move_str;
      }
    }
    // 出力関数に送る。
    for (auto& func : output_listeners_) {
      func(sout.str());
    }
  }

  // =============== //
  // UCIコマンド関数 //
  // =============== //
  // 「uci」コマンドのコールバック関数。
  void UCIShell::CommandUCI(UCICommand::CommandArgs& args) {
    std::ostringstream sout;

    // IDを表示。
    sout << "id name " << ID_NAME;
    // 出力関数に送る。
    for (auto& func : output_listeners_) {
      func(sout.str());
    }

    sout.str("");
    sout << "id author " << ID_AUTHOR;
    // 出力関数に送る。
    for (auto& func : output_listeners_) {
      func(sout.str());
    }

    // 変更可能オプションの表示。
    // トランスポジションテーブルのサイズの変更。
    sout.str("");
    sout << "option name Hash type spin default "
    << (UCI_DEFAULT_TABLE_SIZE / (1024 * 1024)) << " min "
    << UCI_MIN_TABLE_SIZE / (1024 * 1024) << " max "
    << UCI_MAX_TABLE_SIZE / (1024 * 1024);
    // 出力関数に送る。
    for (auto& func : output_listeners_) {
      func(sout.str());
    }

    // トランスポジションテーブルの初期化。
    sout.str("");
    sout << "option name Clear Hash type button";
    // 出力関数に送る。
    for (auto& func : output_listeners_) {
      func(sout.str());
    }

    // ポンダリングできるかどうか。
    sout.str("");
    sout << "option name Ponder type check default ";
    if (UCI_DEFAULT_PONDER) {
      sout << "true";
    } else {
      sout << "false";
    }
    // 出力関数に送る。
    for (auto& func : output_listeners_) {
      func(sout.str());
    }

    // スレッドの数。
    sout.str("");
    sout << "option name Threads type spin default "
    << UCI_DEFAULT_THREADS << " min " << 1 << " max " << UCI_MAX_THREADS;
    // 出力関数に送る。
    for (auto& func : output_listeners_) {
      func(sout.str());
    }

    // アナライズモード。
    sout.str("");
    sout << "option name UCI_AnalyseMode type check default ";
    if (UCI_DEFAULT_ANALYSE_MODE) sout << "true";
    else sout << "false";
    // 出力関数に送る。
    for (auto& func : output_listeners_) {
      func(sout.str());
    }

    // オーケー。
    // 出力関数に送る。
    for (auto& func : output_listeners_) {
      func("uciok");
    }

    // オプションの初期設定。
    table_ptr_->SetSize(UCI_DEFAULT_TABLE_SIZE);
    enable_pondering_ = UCI_DEFAULT_PONDER;
    num_threads_ = UCI_DEFAULT_THREADS;
  }

  // 「isready」コマンドのコールバック関数。
  void UCIShell::CommandIsReady(UCICommand::CommandArgs& args) {
    for (auto& func : output_listeners_) {
      func("readyok");
    }
  }

  // 「setoption」コマンドのコールバック関数。
  void UCIShell::CommandSetOption(UCICommand::CommandArgs& args) {
    // nameとvalueがあるかどうか。
    // なければ設定できない。
    if ((args.find("name") == args.end())
    || (args.find("value") == args.end())) {
      return;
    }

    // nameの文字列をくっつける。
    std::string name_str = "";
    for (unsigned int i = 1; i < args["name"].size(); ++i) {
      name_str += args["name"][i] + " ";
    }
    name_str.pop_back();

    // nameの文字を全部小文字にする。
    for (auto& c : name_str) c = std::tolower(c);

    // nameごとの処理。
    if (name_str == "hash") {
      // トランスポジションテーブルのサイズ変更。
      try {
<<<<<<< HEAD
        std::size_t table_size =
        Util::GetMax
        (std::strtol(args["value"][1].c_str(), NULL, 0) * 1024ULL * 1024ULL,
=======
        std::size_t table_size = Util::GetMax
        (std::stoull(args["value"][1]) * 1024ULL * 1024ULL,
>>>>>>> d70fac83
        UCI_MIN_TABLE_SIZE);

        Util::UpdateMin(table_size, UCI_MAX_TABLE_SIZE);

<<<<<<< HEAD
        table_ptr_->SetSize(table_size);
=======
        table_ptr_.reset(new TranspositionTable(table_size));
>>>>>>> d70fac83
      } catch (...) {
        // 無視。
      }
    } else if (name_str == "clear hash") {
      // トランスポジションテーブルの初期化。
      table_ptr_->Clear();
    } else if (name_str == "ponder") {
      // Ponderの有効化、無効化。
      if (args["value"][1] == "true") enable_pondering_ = true;
      else if (args["value"][1] == "false") enable_pondering_ = false;
    } else if (name_str == "threads") {
      // スレッドの数の変更。
      try {
        num_threads_ =
        Util::GetMax(std::stol(args["value"][1]), 1);
        Util::UpdateMin(num_threads_, UCI_MAX_THREADS);
      } catch (...) {
        // 無視。
      }
    } else if (name_str == "uci_analysemode") {
      // アナライズモードの有効化、無効化。
      if (args["value"][1] == "true") analyse_mode_ = true;
      else if (args["value"][1] == "false") analyse_mode_ = false;
    }
  }

  // 「ucinewgame」コマンドのコールバック関数。
  void UCIShell::CommandUCINewGame(UCICommand::CommandArgs& args) {
    engine_ptr_->SetNewGame();
    table_ptr_->Clear();
  }

  // 「position」コマンドのコールバック関数。
  void UCIShell::CommandPosition(UCICommand::CommandArgs& args) {
    // startposコマンド。
    if (args.find("startpos") != args.end()) {
      engine_ptr_->SetStartPosition();
    }

    // fenコマンド。
    if (args.find("fen") != args.end()) {
      // fenコマンドをくっつける。
      std::string fen_str = "";
      for (unsigned int i = 1; i < args["fen"].size(); ++i) {
        fen_str += args["fen"][i] + " ";
      }
      fen_str.pop_back();

      // エンジンに読み込む。
      engine_ptr_->LoadFEN(FEN(fen_str));
    }

    // movesコマンド。
    if (args.find("moves") != args.end()) {
      // 手を指していく。
      for (unsigned int i = 1; i < args["moves"].size(); ++i) {
        Move move = TransStringToMove(args["moves"][i]);
        if (move) engine_ptr_->PlayMove(move);
      }
    }
  }

  // 「go」コマンドのコールバック関数。
  void UCIShell::CommandGo(UCICommand::CommandArgs& args) {
    // 準備。
    std::uint32_t max_depth = MAX_PLYS;
    std::uint64_t max_nodes = MAX_NODES;
    Chrono::milliseconds thinking_time(-1U >> 1);
    bool infinite_thinking = false;
    moves_to_search_.clear();

    // 思考スレッドを終了させる。
    engine_ptr_->StopCalculation();
    if (thinking_thread_.joinable()) {
      thinking_thread_.join();
    }

    // searchmovesコマンド。
    if (args.find("searchmoves") != args.end()) {
      for (unsigned int i = 1; i < args["searchmoves"].size(); ++i) {
        Move move = TransStringToMove(args["searchmoves"][i]);
        if (move) moves_to_search_.push_back(move);
      }
    }

    // ponderコマンド。
    if (args.find("ponder") != args.end()) {
      infinite_thinking = true;
    }

    // wtimeコマンド。
    if (args.find("wtime") != args.end()) {
      // 10分以上あるなら1分考える。5分未満なら持ち時間の10分の1。
      if (engine_ptr_->to_move() == WHITE) {
        try {
          Chrono::milliseconds time_control = Chrono::milliseconds
          (std::stol(args["wtime"][1]));
          if (time_control.count() >= 600000) {
            thinking_time = Chrono::milliseconds(60000);
          } else {
            thinking_time = time_control / 10;
          }
        } catch (...) {
          // 無視。
        }
      }
    }

    // btimeコマンド。
    if (args.find("btime") != args.end()) {
      // 10分以上あるなら1分考える。5分未満なら持ち時間の10分の1。
      if (engine_ptr_->to_move() == BLACK) {
        try {
          Chrono::milliseconds time_control = Chrono::milliseconds
          (std::stol(args["btime"][1]));
          if (time_control.count() >= 600000) {
            thinking_time = Chrono::milliseconds(60000);
          } else {
            thinking_time = time_control / 10;
          }
        } catch (...) {
          // 無視。
        }
      }
    }

    // wincコマンド。
    if (args.find("winc") != args.end()) {
      // 何もしない。
    }

    // bincコマンド。
    if (args.find("binc") != args.end()) {
      // 何もしない。
    }

    // movestogoコマンド。
    if (args.find("movestogo") != args.end()) {
      // 何もしない。
    }

    // depthコマンド。
    if (args.find("depth") != args.end()) {
      try {
        max_depth = Util::GetMin(std::stol(args["depth"][1]), MAX_PLYS);
      } catch (...) {
        // 無視。
      }
    }

    // nodesコマンド。
    if (args.find("nodes") != args.end()) {
      try {
        max_nodes = Util::GetMin(std::stoull(args["nodes"][1]), MAX_NODES);
      } catch (...) {
        // 無視。
      }
    }

    // mateコマンド。
    if (args.find("mate") != args.end()) {
      try {
        max_depth = Util::GetMin(((std::stol(args["mate"][1]) * 2) - 1),
        MAX_PLYS);
      } catch (...) {
        // 無視。
      }
    }

    // movetimeコマンド。
    if (args.find("movetime") != args.end()) {
      try {
        thinking_time = Chrono::milliseconds(std::stol(args["movetime"][1]));
      } catch (...) {
        // 無視。
      }
    }

    // infiniteコマンド。
    if (args.find("infinite") != args.end()) {
      infinite_thinking = true;
    }

    // 別スレッドで思考開始。
    engine_ptr_->SetStopper(max_depth, max_nodes, thinking_time,
    infinite_thinking);
    thinking_thread_ = std::thread([this]() {this->ThreadThinking();});
  }

  // 「stop」コマンドのコールバック関数。
  void UCIShell::CommandStop(UCICommand::CommandArgs& args) {
    // 思考スレッドを終了させる。
    if (thinking_thread_.joinable()) {
      engine_ptr_->StopCalculation();
      thinking_thread_.join();
    }
  }

  // 「ponderhit」コマンドのコールバック関数。
  void UCIShell::CommandPonderHit(UCICommand::CommandArgs& args) {
    engine_ptr_->EnableInfiniteThinking(false);
  }

  // ======== //
  // 便利関数 //
  // ======== //
  // Moveを文字列に変換する。
  std::string UCIShell::TransMoveToString(Move move) {
    // 文字列ストリーム。
    std::ostringstream oss;

    // ストリームに流しこむ。
    Square from = GetFrom(move);
    Square to = GetTo(move);
    oss << static_cast<char>(Util::SQUARE_TO_FYLE[from] + 'a');
    oss << static_cast<char>(Util::SQUARE_TO_RANK[from] + '1');
    oss << static_cast<char>(Util::SQUARE_TO_FYLE[to] + 'a');
    oss << static_cast<char>(Util::SQUARE_TO_RANK[to] + '1');
    switch (GetPromotion(move)) {
      case KNIGHT:
        oss << 'n';
        break;
      case BISHOP:
        oss << 'b';
        break;
      case ROOK:
        oss << 'r';
        break;
      case QUEEN:
        oss << 'q';
        break;
      default:
        break;
    }

    return oss.str();
  }

  // 文字列をMoveに変換する。
  Move UCIShell::TransStringToMove(std::string move_str) {
    Move move = 0;

    if (move_str.size() < 4) return 0;

    // fromをパース。
    Square from = 0;
    if ((move_str[0] < 'a') || (move_str[0] > 'h')) {
      return 0;
    }
    from |= move_str[0] - 'a';
    if ((move_str[1] < '1') || (move_str[1] > '8')) {
      return 0;
    }
    from |= (move_str[1] - '1') << 3;
    SetFrom(move, from);

    // toをパース。
    Square to = 0;
    if ((move_str[2] < 'a') || (move_str[2] > 'h')) {
      return 0;
    }
    to |= move_str[2] - 'a';
    if ((move_str[3] < '1') || (move_str[3] > '8')) {
      return 0;
    }
    to |= (move_str[3] - '1') << 3;
    SetTo(move, to);

    // 昇格をパース。
    if (move_str.size() >= 5) {
      switch (move_str[4]) {
        case 'n':
          SetPromotion(move, KNIGHT);
          break;
        case 'b':
          SetPromotion(move, BISHOP);
          break;
        case 'r':
          SetPromotion(move, ROOK);
          break;
        case 'q':
          SetPromotion(move, QUEEN);
          break;
        default:
          break;
      }
    }

    return move;
  }

  // ============== //
  // パブリック関数 //
  // ============== //
  // コマンドに対するコールバック関数を登録する。
  void UCICommand::Add(const std::string& command_name,
  const std::vector<std::string>& subcommand_name_vec,
  std::function<void(CommandArgs&)> func) {
    for (auto& command_func : func_vec_) {
      if (command_func.command_name_ == command_name) {
        command_func.subcommand_name_vec_ = subcommand_name_vec;
        command_func.func_ = func;
        return;
      }
    }

    func_vec_.push_back(CommandFunction
    {command_name, subcommand_name_vec, func});
  }

  // コマンドを実行する。
  void UCICommand::operator()(const std::string& command_line) {
    std::vector<std::string> tokens =
    Util::Split<char>(command_line, {' '}, std::set<char> {});

    // コマンドを探す。
    CommandArgs args;
    for (auto& command_func : func_vec_) {
      if (command_func.command_name_ == tokens[0]) {
        // コマンドラインをパース。
        std::string temp = "";
        for (auto& word : tokens) {
          for (auto& subcommand_name :
          command_func.subcommand_name_vec_) {
            if (word == subcommand_name) {
              temp = word;
              break;
            }
          }
          args[temp].push_back(word);
        }

        // コマンドを実行。
        command_func.func_(args);
        return;
      }
    }
  }
}  // namespace Sayuri<|MERGE_RESOLUTION|>--- conflicted
+++ resolved
@@ -402,23 +402,13 @@
     if (name_str == "hash") {
       // トランスポジションテーブルのサイズ変更。
       try {
-<<<<<<< HEAD
-        std::size_t table_size =
-        Util::GetMax
-        (std::strtol(args["value"][1].c_str(), NULL, 0) * 1024ULL * 1024ULL,
-=======
         std::size_t table_size = Util::GetMax
         (std::stoull(args["value"][1]) * 1024ULL * 1024ULL,
->>>>>>> d70fac83
         UCI_MIN_TABLE_SIZE);
 
         Util::UpdateMin(table_size, UCI_MAX_TABLE_SIZE);
 
-<<<<<<< HEAD
         table_ptr_->SetSize(table_size);
-=======
-        table_ptr_.reset(new TranspositionTable(table_size));
->>>>>>> d70fac83
       } catch (...) {
         // 無視。
       }
